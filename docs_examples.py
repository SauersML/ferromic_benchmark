--- conflicted
+++ resolved
@@ -215,26 +215,20 @@
         for pop_index in range(n_pops):
             start_col = pop_index * n_samples_per_pop
             stop_col = start_col + n_samples_per_pop
-<<<<<<< HEAD
             alpha = base_weights * divergence[:, pop_index][:, None]
             alpha = np.clip(alpha + mutational_bias, 0.2, None)
             probs = _sample_dirichlet(alpha)
-=======
-            probs = pop_freqs[:, pop_index, :]
->>>>>>> 158d24d9
+
             cdf = np.cumsum(probs, axis=-1)
             random_values = rng.random((size, n_samples_per_pop, 1))
             indices = np.sum(random_values > cdf[:, None, :-1], axis=-1)
             chunk[:, start_col:stop_col] = allele_values[indices]
-<<<<<<< HEAD
         migration_mask = rng.random((size, total_samples)) < 0.002
         if np.any(migration_mask):
             migrants = rng.integers(0, max_allele, size=np.count_nonzero(migration_mask), dtype=np.int8)
             chunk[migration_mask] = migrants
         missing_mask = rng.random((size, total_samples)) < 0.012
-=======
-        missing_mask = rng.random((size, total_samples)) < 0.01
->>>>>>> 158d24d9
+
         if np.any(missing_mask):
             chunk[missing_mask] = -1
 
@@ -309,11 +303,8 @@
         "x1e6": (4000, 5000, 1_000_000),
         # The "LARGEST" dataset targets 10x the 10^6 scale size while remaining
         # practical for CI execution.
-<<<<<<< HEAD
         LARGEST_SCALE_LABEL: (41_200, 5_800, None),
-=======
-        LARGEST_SCALE_LABEL: (40_000, 5_000, None),
->>>>>>> 158d24d9
+
     }
 
     if scale_label not in configs:
@@ -382,11 +373,8 @@
         "x1000": (100, None, 1000),
         "x1e6": (5000, None, 1_000_000),
         # Keep the "LARGEST" haplotype data tractable while remaining the biggest scale.
-<<<<<<< HEAD
         LARGEST_SCALE_LABEL: (60_800, 4_200, None),
-=======
-        LARGEST_SCALE_LABEL: (60_000, 3000, None),
->>>>>>> 158d24d9
+
     }
 
     if scale_label not in configs:
@@ -472,11 +460,8 @@
         "x1000": (360, 50, 1000),
         "x1e6": (6000, 3000, 1_000_000),
         # Keep the largest scale practical while still much larger than 10^6.
-<<<<<<< HEAD
         LARGEST_SCALE_LABEL: (37_200, 5_800, None),
-=======
-        LARGEST_SCALE_LABEL: (36_000, 5_000, None),
->>>>>>> 158d24d9
+
     }
 
     if scale_label not in configs:
